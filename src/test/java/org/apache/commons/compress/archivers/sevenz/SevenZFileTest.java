--- conflicted
+++ resolved
@@ -19,7 +19,11 @@
 
 import static org.junit.Assert.*;
 
-import java.io.*;
+import java.io.ByteArrayOutputStream;
+import java.io.File;
+import java.io.FileInputStream;
+import java.io.IOException;
+import java.io.InputStream;
 import java.nio.file.Files;
 import java.security.NoSuchAlgorithmException;
 import java.util.Arrays;
@@ -398,7 +402,11 @@
     }
 
     @Test
-<<<<<<< HEAD
+    public void test7zUnarchiveWithDefectHeader() throws Exception {
+        test7zUnarchive(getFile("bla.noendheaderoffset.7z"), SevenZMethod.LZMA);
+    }
+
+    @Test
     public void extractSpecifiedFile() throws Exception {
         try (SevenZFile sevenZFile = new SevenZFile(getFile("COMPRESS-256.7z"))) {
             String testTxtContents = "111111111111111111111111111000101011\n" +
@@ -437,10 +445,6 @@
                 sevenZFile.getInputStream(nonExistEntry);
             }
         }
-=======
-    public void test7zUnarchiveWithDefectHeader() throws Exception {
-        test7zUnarchive(getFile("bla.noendheaderoffset.7z"), SevenZMethod.LZMA);
->>>>>>> 302bc4f1
     }
 
     private void test7zUnarchive(final File f, final SevenZMethod m, final byte[] password) throws Exception {
